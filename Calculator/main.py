import streamlit as st
import sys
from pathlib import Path
import importlib

# FIRST: Set page config before any other Streamlit commands
st.set_page_config(
    page_title="TariffPilot Calculator",
    layout="wide"
)

# Add the current directory to path for importing components
current_dir = Path(__file__).parent
sys.path.insert(0, str(current_dir))

# Import and force reload to ensure we get the latest version
import components.calculator
importlib.reload(components.calculator)  # Force reload

from components.session_manager import initialize_session_state
from components.user_info import render_user_info_section, render_new_order_button
from components.hs_code_input import render_hs_code_input, lookup_duty_info
from components.hs_code_manager import add_hs_code_to_list, render_hs_code_list
from components.calculator import render_calculation_inputs, calculate_net_value
from components.results_display import render_calculation_results
from components.tariff_engine import render_tariff_decision_flow, get_calculated_tariffs

def main():
    st.title("Tariff & Net Value Calculator")
    
    # Initialize session state
    initialize_session_state()
    
    # User Information Section
    render_user_info_section()
    render_new_order_button()
    
    st.divider()
    
    # HS Code Input Section
    formatted_code, duty_percent, tariff_percent, goods_type = render_hs_code_input()
    
    # Auto-lookup duty if HS code is provided
    if formatted_code:
        success, auto_duty = lookup_duty_info(formatted_code)
        if success == 0:
            st.caption("🔄 Autofilled from HS code lookup")
            st.success(f"Auto-filled Duty: {auto_duty}%")
            duty_percent = auto_duty
        elif success == 1:
            st.warning(f"Cannot Autofill duty, Message contained: **{auto_duty}**")
        
        # Add/Clear buttons
        col1, col2 = st.columns([1, 1])
        with col1:
            if st.button("Add HS Code"):
                add_hs_code_to_list(formatted_code, duty_percent, tariff_percent, goods_type)
                st.session_state.form_counter += 1
                st.rerun()
        
        with col2:
            if st.button("Clear All HS Codes"):
                st.session_state.hs_code_list = []
                st.rerun()

     # Tariff Decision Engine
    if st.session_state.hs_code_list:
        st.divider()
        render_tariff_decision_flow()
    
    st.divider()
    
    # HS Code List Display
    render_hs_code_list()
    
    # Calculation Inputs
    invoice_value, brokerage, freight, mpf_percent, hmf_percent = render_calculation_inputs()
    
    # Calculate button
    if st.button("Calculate", type="primary"):
        if not st.session_state.hs_code_list:
            st.error("Please add at least one HS code to calculate duties and tariffs.")
        else:
            try:
<<<<<<< HEAD
                # Calculate total duty and tariff before passing to calculate_net_value
                total_tariff = get_calculated_tariffs()
                
                # Calculate total duty from HS codes list
                total_duty = sum(item['duty_percent'] for item in st.session_state.hs_code_list) if st.session_state.hs_code_list else 0
                
                result = calculate_net_value(
                    invoice_value, brokerage, freight, 
                    total_duty, mpf_percent, hmf_percent, total_tariff
=======
                # Get the freight mode from session state
                freight_mode = st.session_state.get('mode_of_delivery', 'Ocean')
                
                # Use the updated function with ISF support
                result = calculate_net_value(
                    invoice_value, brokerage, freight,
                    total_duty, mpf_percent, hmf_percent, total_tariff,
                    freight_mode=freight_mode
>>>>>>> 66a12b14
                )
                
                render_calculation_results(result, invoice_value, brokerage, freight, total_duty, total_tariff)
            except ValueError as e:
                st.error(f"Calculation error: {str(e)}")
            except Exception as e:
                st.error(f"An unexpected error occurred: {str(e)}")
    else:
        st.info("Please add at least one HS code to proceed with calculations.")

if __name__ == "__main__":
    main()<|MERGE_RESOLUTION|>--- conflicted
+++ resolved
@@ -82,17 +82,12 @@
             st.error("Please add at least one HS code to calculate duties and tariffs.")
         else:
             try:
-<<<<<<< HEAD
                 # Calculate total duty and tariff before passing to calculate_net_value
                 total_tariff = get_calculated_tariffs()
                 
                 # Calculate total duty from HS codes list
                 total_duty = sum(item['duty_percent'] for item in st.session_state.hs_code_list) if st.session_state.hs_code_list else 0
                 
-                result = calculate_net_value(
-                    invoice_value, brokerage, freight, 
-                    total_duty, mpf_percent, hmf_percent, total_tariff
-=======
                 # Get the freight mode from session state
                 freight_mode = st.session_state.get('mode_of_delivery', 'Ocean')
                 
@@ -101,7 +96,6 @@
                     invoice_value, brokerage, freight,
                     total_duty, mpf_percent, hmf_percent, total_tariff,
                     freight_mode=freight_mode
->>>>>>> 66a12b14
                 )
                 
                 render_calculation_results(result, invoice_value, brokerage, freight, total_duty, total_tariff)
